--- conflicted
+++ resolved
@@ -4,11 +4,7 @@
 
 const router: Router = Router();
 
-<<<<<<< HEAD
-// JSON 기반 API 라우트 (PostgreSQL 대안)
-=======
 // JSON 기반 API 라우트 (46,807개 통합 단지 데이터)
->>>>>>> ab8d598d
 router.use('/json-api', jsonApiRoutes);
 
 // 레거시 API 라우트 (SQLite 기반)
@@ -22,11 +18,7 @@
     timestamp: new Date().toISOString(),
     uptime: process.uptime(),
     routes: [
-<<<<<<< HEAD
-      '/api/v1/json-api - JSON 기반 부동산 API (PostgreSQL 대안)',
-=======
       '/api/v1/json-api - JSON 기반 부동산 API (46,807개 통합 단지)',
->>>>>>> ab8d598d
       '/api/v1/apartments - 레거시 SQLite API'
     ]
   });
